#!/usr/bin/env python3

"""
Simple llm CLI that acts as MCP client.
"""

from datetime import datetime
import argparse
import asyncio
import os
from typing import Annotated, TypedDict
import uuid
import sys
import re
import anyio
from langchain_core.messages import BaseMessage, HumanMessage, SystemMessage, AIMessage
from langchain_core.prompts import ChatPromptTemplate, MessagesPlaceholder
from langchain_core.language_models.chat_models import BaseChatModel
from langgraph.prebuilt import create_react_agent
from langgraph.managed import IsLastStep
from langgraph.graph.message import add_messages
from langchain.chat_models import init_chat_model
from langgraph.checkpoint.sqlite.aio import AsyncSqliteSaver
from rich.console import Console
from rich.table import Table
import base64
import imghdr
import mimetypes

from .input import *
from .terminal_input import get_user_input
from .prompt_cache import process_messages_for_caching
from .const import *
from .output import *
from .storage import *
from .tool import *
from .prompt import *
from .memory import *
from .config import AppConfig

# The AgentState class is used to maintain the state of the agent during a conversation.
class AgentState(TypedDict):
    # A list of messages exchanged in the conversation.
    messages: Annotated[list[BaseMessage], add_messages]
    # A flag indicating whether the current step is the last step in the conversation.
    is_last_step: IsLastStep
    # The current date and time, used for context in the conversation.
    today_datetime: str
    # The user's memories.
    memories: str = "no memories"
    remaining_steps: int = 5

async def run() -> None:
    """Run the LLM agent."""
    args = setup_argument_parser()
    app_config = AppConfig.load()

    if args.list_tools:
        await handle_list_tools(app_config, args)
        return

    if args.show_memories:
        await handle_show_memories()
        return

    if args.clear_memories:
        await handle_clear_memories()
        return

    if args.list_prompts:
        handle_list_prompts()
        return

    if args.interactive:
        await handle_interactive_chat(args, app_config)
        return

    query, is_conversation_continuation = parse_query(args)
    await handle_conversation(args, query, is_conversation_continuation, app_config)

async def handle_interactive_chat(args: argparse.Namespace, app_config: AppConfig) -> None:
    """Handle interactive chat mode."""
    console = Console()

    conversation_manager = ConversationManager(SQLITE_DB)
    thread_id = uuid.uuid4().hex

    # Initialize tools once for the entire session
    server_configs = [
        McpServerConfig(
            server_name=name,
            server_param=StdioServerParameters(
                command=config.command,
                args=config.args or [],
                env={**(config.env or {}), **os.environ}
            ),
            exclude_tools=config.exclude_tools or []
        )
        for name, config in app_config.get_enabled_servers().items()
    ]
    toolkits, tools = await load_tools(server_configs, args.no_tools, args.force_refresh)

    try:
        while True:
            try:
                # Add separator line after first message
                console.print("[green]" + "─" * console.width + "[/green]")

                # Get user input with proper formatting
                console.print("[bold green]User:[/bold green]")  # Print on its own line
                console.print("", end="")  # Print space for input on next line
                user_input = await get_user_input()

                if user_input.lower() == '/exit':
                    console.print("\n[bold cyan]Exiting chat...[/bold cyan]")
                    break

                # Create message
                query = HumanMessage(content=user_input)

                # Create a new line after user input
                console.print()

                # Handle the conversation with existing tools, using the interactive session's thread_id
                await handle_conversation(args, query, False, app_config, toolkits=toolkits, existing_tools=tools, thread_id=thread_id)

            except KeyboardInterrupt:
                console.print("\n[bold cyan]Exiting chat...[/bold cyan]")
                break
            except Exception as e:
                console.print(f"[bold red]Error:[/bold red] {str(e)}")
    finally:
        # Clean up tools when chat ends
        for toolkit in toolkits:
            await toolkit.close()

def setup_argument_parser() -> argparse.Namespace:
    """Setup and return the argument parser."""
    parser = argparse.ArgumentParser(
        description='Run LangChain agent with MCP tools',
        formatter_class=argparse.RawDescriptionHelpFormatter,
        epilog="""
Examples:
  llm "What is the capital of France?"     Ask a simple question
  llm c "tell me more"                     Continue previous conversation
  llm p review                             Use a prompt template
  llm -i                                   Start interactive chat mode
  cat file.txt | llm                       Process input from a file
  llm --list-tools                         Show available tools
  llm --list-prompts                       Show available prompt templates
  llm --no-confirmations "search web"      Run tools without confirmation
        """
    )
    parser.add_argument('query', nargs='*', default=[],
                       help='The query to process (default: read from stdin). '
                            'Special prefixes:\n'
                            '  c: Continue previous conversation\n'
                            '  p: Use prompt template')
    parser.add_argument('--list-tools', action='store_true',
                       help='List all available LLM tools')
    parser.add_argument('--list-prompts', action='store_true',
                       help='List all available prompts')
    parser.add_argument('--no-confirmations', action='store_true',
                       help='Bypass tool confirmation requirements')
    parser.add_argument('--force-refresh', action='store_true',
                       help='Force refresh of tools capabilities')
    parser.add_argument('--text-only', action='store_true',
                       help='Print output as raw text instead of parsing markdown')
    parser.add_argument('--no-tools', action='store_true',
                       help='Do not add any tools')
    parser.add_argument('--no-intermediates', action='store_true',
                       help='Only print the final message')
    parser.add_argument('--show-memories', action='store_true',
                       help='Show user memories')
    parser.add_argument('--clear-memories', action='store_true',
                       help='Clear all user memories')
    parser.add_argument('-i', '--interactive', action='store_true',
                       help='Start interactive chat mode')
    return parser.parse_args()

async def handle_list_tools(app_config: AppConfig, args: argparse.Namespace) -> None:
    """Handle the --list-tools command."""
    server_configs = [
        McpServerConfig(
            server_name=name,
            server_param=StdioServerParameters(
                command=config.command,
                args=config.args or [],
                env={**(config.env or {}), **os.environ}
            ),
            exclude_tools=config.exclude_tools or []
        )
        for name, config in app_config.get_enabled_servers().items()
    ]
    toolkits, tools = await load_tools(server_configs, args.no_tools, args.force_refresh)

    console = Console()
    table = Table(title="Available LLM Tools")
    table.add_column("Toolkit", style="cyan")
    table.add_column("Tool Name", style="cyan")
    table.add_column("Description", style="green")

    for tool in tools:
        if isinstance(tool, McpTool):
            table.add_row(tool.toolkit_name, tool.name, tool.description)

    console.print(table)

    # Only close toolkits if they were created in this function (not passed in)
    if existing_tools is None and toolkits:
        for toolkit in toolkits:
            await toolkit.close()

async def handle_show_memories() -> None:
    """Handle the --show-memories command."""
    store = SqliteStore(SQLITE_DB)
    memories = await get_memories(store)
    console = Console()
    table = Table(title="My LLM Memories")
    for memory in memories:
        table.add_row(memory)
    console.print(table)

async def handle_clear_memories() -> None:
    """Handle the --clear-memories command."""
    store = SqliteStore(SQLITE_DB)
    await clear_memories(store)
    console = Console()
    console.print("[green]All memories have been cleared.[/green]")

def handle_list_prompts() -> None:
    """Handle the --list-prompts command."""
    console = Console()
    table = Table(title="Available Prompt Templates")
    table.add_column("Name", style="cyan")
    table.add_column("Template")
    table.add_column("Arguments")

    for name, template in prompt_templates.items():
        table.add_row(name, template, ", ".join(re.findall(r'\{(\w+)\}', template)))

    console.print(table)

async def load_tools(server_configs: list[McpServerConfig], no_tools: bool, force_refresh: bool) -> tuple[list, list]:
    """Load and convert MCP tools to LangChain tools."""
    if no_tools:
        return [], []

    toolkits = []
    langchain_tools = []

    async def convert_toolkit(server_config: McpServerConfig):
        toolkit = await convert_mcp_to_langchain_tools(server_config, force_refresh)
        toolkits.append(toolkit)
        langchain_tools.extend(toolkit.get_tools())

    async with anyio.create_task_group() as tg:
        for server_param in server_configs:
            tg.start_soon(convert_toolkit, server_param)

    langchain_tools.append(save_memory)
    return toolkits, langchain_tools

async def handle_conversation(args: argparse.Namespace, query: HumanMessage,
                            is_conversation_continuation: bool, app_config: AppConfig,
                            toolkits: list = None, existing_tools: list = None,
                            thread_id: str = None) -> None:
    """Handle the main conversation flow."""
    # Use existing tools if provided, otherwise load new ones
    if existing_tools is None:
        server_configs = [
            McpServerConfig(
                server_name=name,
                server_param=StdioServerParameters(
                    command=config.command,
                    args=config.args or [],
                    env={**(config.env or {}), **os.environ}
                ),
                exclude_tools=config.exclude_tools or []
            )
            for name, config in app_config.get_enabled_servers().items()
        ]
        toolkits, tools = await load_tools(server_configs, args.no_tools, args.force_refresh)
    else:
        tools = existing_tools

    model_kwargs = {}
    headers = {
        "X-Title": "mcp-client-cli",
        "HTTP-Referer": "https://github.com/monotykamary/mcp-client-cli",
    }

    # Add prompt caching header for Anthropic models
    if app_config.llm.provider == "anthropic":
        headers["anthropic-beta"] = "prompt-caching-2024-07-31"
    elif app_config.llm.base_url and "openrouter" in app_config.llm.base_url:
        model_kwargs["transforms"] = ["middle-out"]

    model: BaseChatModel = init_chat_model(
        model=app_config.llm.model,
        model_provider=app_config.llm.provider,
        api_key=app_config.llm.api_key,
        temperature=app_config.llm.temperature,
        base_url=app_config.llm.base_url,
        default_headers=headers,
        model_kwargs=model_kwargs
    )

    # Create system message with cache control if using Anthropic
    if app_config.llm.provider == "anthropic":
        system_msg = SystemMessage(content=[{
            "type": "text",
            "text": app_config.system_prompt,
            "cache_control": {"type": "ephemeral"}
        }])
        prompt = ChatPromptTemplate.from_messages([
            system_msg,
            MessagesPlaceholder(variable_name="messages")
        ])
    else:
        prompt = ChatPromptTemplate.from_messages([
            ("system", app_config.system_prompt),
            ("placeholder", "{messages}")
        ])

    conversation_manager = ConversationManager(SQLITE_DB)

    async with AsyncSqliteSaver.from_conn_string(SQLITE_DB) as checkpointer:
        store = SqliteStore(SQLITE_DB)
        memories = await get_memories(store)
        formatted_memories = "\n".join(f"- {memory}" for memory in memories)
        agent_executor = create_react_agent(
            model, tools, state_schema=AgentState,
            state_modifier=prompt, checkpointer=checkpointer, store=store
        )
<<<<<<< HEAD

        # Use provided thread_id for interactive mode, otherwise handle continuation logic
        if thread_id is None:
            thread_id = (await conversation_manager.get_last_id() if is_conversation_continuation
                        else uuid.uuid4().hex)

        # Process messages for caching if using Anthropic
        if app_config.llm.provider == "anthropic":
            processed_query = HumanMessage(content=[{
                "type": "text",
                "text": str(query.content),
                "cache_control": {"type": "ephemeral"}
            }])
            input_messages = AgentState(
                messages=[processed_query],
                today_datetime=datetime.now().isoformat(),
                memories=formatted_memories,
            )
        else:
            input_messages = AgentState(
                messages=[query],
                today_datetime=datetime.now().isoformat(),
                memories=formatted_memories,
            )

        output = OutputHandler(text_only=args.text_only, interactive=args.interactive)
=======
        
        thread_id = (await conversation_manager.get_last_id() if is_conversation_continuation 
                    else uuid.uuid4().hex)

        input_messages = AgentState(
            messages=[query], 
            today_datetime=datetime.now().isoformat(),
            memories=formatted_memories,
            remaining_steps=3
        )

        output = OutputHandler(text_only=args.text_only, only_last_message=args.no_intermediates)
>>>>>>> 154f1410
        output.start()
        try:
            # Get conversation history if continuing
            history_messages = []
            if is_conversation_continuation:
                history = await conversation_manager.get_history(thread_id, checkpointer.conn)
                if history:
                    history_messages = history

            # Process messages for caching if using Anthropic
            if app_config.llm.provider == "anthropic":
                all_messages = history_messages + [query]
                processed_messages = process_messages_for_caching(all_messages)
                # Convert processed messages back to BaseMessage objects
                converted_messages = []
                for msg in processed_messages:
                    if msg["role"] == "system":
                        converted_messages.append(SystemMessage(content=msg["content"][0]["text"]))
                    elif msg["role"] == "assistant":
                        converted_messages.append(AIMessage(content=msg["content"][0]["text"]))
                    else:  # user
                        converted_messages.append(HumanMessage(content=msg["content"][0]["text"]))
                input_messages["messages"] = converted_messages
            else:
                input_messages["messages"] = history_messages + [query]

            # Save the query message
            await conversation_manager.save_message(thread_id, query, checkpointer.conn)

            # Track the last AI message for saving
            last_ai_message = None

            async for chunk in agent_executor.astream(
                input_messages,
                stream_mode=["messages", "values"],
                config={"configurable": {"thread_id": thread_id, "user_id": "myself"},
                       "recursion_limit": 100}
            ):
                output.update(chunk)
                # Keep track of AI messages
                # chunk is a tuple of (messages, values)
                messages = chunk[0] if len(chunk) > 0 else []
                if messages:
                    for msg in messages:
                        if isinstance(msg, AIMessage):
                            last_ai_message = msg

                if not args.no_confirmations:
                    if not output.confirm_tool_call(app_config.__dict__, chunk):
                        break

            # Save the AI's response
            if last_ai_message:
                await conversation_manager.save_message(thread_id, last_ai_message, checkpointer.conn)
        except Exception as e:
            output.update_error(e)
        finally:
            output.finish()

        await conversation_manager.save_id(thread_id, checkpointer.conn)

    # Only close toolkits if they were created in this function (not passed in)
    if existing_tools is None and toolkits:
        for toolkit in toolkits:
            await toolkit.close()

def parse_query(args: argparse.Namespace) -> tuple[HumanMessage, bool]:
    """
    Parse the query from command line arguments.
    Returns a tuple of (HumanMessage, is_conversation_continuation).
    """
    query_parts = ' '.join(args.query).split()
    stdin_content = ""
    stdin_image = None
    is_continuation = False

    # Handle clipboard content if requested
    if query_parts and query_parts[0] == 'cb':
        # Remove 'cb' from query parts
        query_parts = query_parts[1:]
        # Try to get content from clipboard
        clipboard_result = get_clipboard_content()
        if clipboard_result:
            content, mime_type = clipboard_result
            if mime_type:  # It's an image
                stdin_image = base64.b64encode(content).decode('utf-8')
            else:  # It's text
                stdin_content = content
        else:
            print("No content found in clipboard")
            raise Exception("Clipboard is empty")
    # Check if there's input from pipe
    elif not sys.stdin.isatty():
        stdin_data = sys.stdin.buffer.read()
        # Try to detect if it's an image
        image_type = imghdr.what(None, h=stdin_data)
        if image_type:
            # It's an image, encode it as base64
            stdin_image = base64.b64encode(stdin_data).decode('utf-8')
            mime_type = mimetypes.guess_type(f"dummy.{image_type}")[0] or f"image/{image_type}"
        else:
            # It's text
            stdin_content = stdin_data.decode('utf-8').strip()

    # Process the query text
    query_text = ""
    if query_parts:
        if query_parts[0] == 'c':
            is_continuation = True
            query_text = ' '.join(query_parts[1:])
        elif query_parts[0] == 'p' and len(query_parts) >= 2:
            template_name = query_parts[1]
            if template_name not in prompt_templates:
                print(f"Error: Prompt template '{template_name}' not found.")
                print("Available templates:", ", ".join(prompt_templates.keys()))
                return HumanMessage(content=""), False

            template = prompt_templates[template_name]
            template_args = query_parts[2:]
            try:
                # Extract variable names from the template
                var_names = re.findall(r'\{(\w+)\}', template)
                # Create dict mapping parameter names to arguments
                template_vars = dict(zip(var_names, template_args))
                query_text = template.format(**template_vars)
            except KeyError as e:
                print(f"Error: Missing argument {e}")
                return HumanMessage(content=""), False
        else:
            query_text = ' '.join(query_parts)

    # Combine stdin content with query text if both exist
    if stdin_content and query_text:
        query_text = f"{stdin_content}\n\n{query_text}"
    elif stdin_content:
        query_text = stdin_content
    elif not query_text and not stdin_image:
        return HumanMessage(content=""), False

    # Create the message content
    if stdin_image:
        content = [
            {"type": "text", "text": query_text or "What do you see in this image?"},
            {"type": "image_url", "image_url": {"url": f"data:{mime_type};base64,{stdin_image}"}}
        ]
    else:
        content = query_text

    return HumanMessage(content=content), is_continuation

def main() -> None:
    """Entry point of the script."""
    asyncio.run(run())


if __name__ == "__main__":
    main()<|MERGE_RESOLUTION|>--- conflicted
+++ resolved
@@ -333,7 +333,6 @@
             model, tools, state_schema=AgentState,
             state_modifier=prompt, checkpointer=checkpointer, store=store
         )
-<<<<<<< HEAD
 
         # Use provided thread_id for interactive mode, otherwise handle continuation logic
         if thread_id is None:
@@ -360,20 +359,6 @@
             )
 
         output = OutputHandler(text_only=args.text_only, interactive=args.interactive)
-=======
-        
-        thread_id = (await conversation_manager.get_last_id() if is_conversation_continuation 
-                    else uuid.uuid4().hex)
-
-        input_messages = AgentState(
-            messages=[query], 
-            today_datetime=datetime.now().isoformat(),
-            memories=formatted_memories,
-            remaining_steps=3
-        )
-
-        output = OutputHandler(text_only=args.text_only, only_last_message=args.no_intermediates)
->>>>>>> 154f1410
         output.start()
         try:
             # Get conversation history if continuing
